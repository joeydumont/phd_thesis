--- conflicted
+++ resolved
@@ -779,24 +779,11 @@
 
 \section{Comparisons with Other Field Models}
 
-As implied in the sections above, calculations using our Stratton-Chu implementation
-can be quite long, in some cases taking up to five days! It is thus necessary
-to make sure that the use of our formalism is indeed warranted. We will thus
-compare the fields obtained with our method to other field models that appear in
-the literature. We discuss both analytical solutions of Maxwell's equations
-and the Richards-Wolf diffraction formalism.
-
 \subsection{Analytical Field Models}
 
 \todo[inline]{Salamin field model, other ST implementations?}
 
 \subsection{The Richards-Wolf Formalism}
-
-The Richards-Wolf formalism rests on two approximations. First, the focal point
-is assumed far away from the reflecting surface, i.e. the far-field approximation
-is used. The second one is less explicit and thus more difficult to trace:
-it assumes that the light rays follow an energy conversation law.
-
 
 \todo[inline]{Statement of the RW formalism. Comment on derivation from RW to ST.}
 \todo[inline]{Comparison of results with parabolic mirror in the frequency domain.}
@@ -1347,17 +1334,17 @@
   \end{align}
   \end{subequations}
 
-\subsection{Analytic Solutions for Some Field Models}
+\section{Analytic Solutions in the Far Field}
 In the far-field approximation, it is possible to evaluate the integrals
 for some simple field models. In the following, we will extensively use the
-relation \cite[\S9.1.21]{Abramowitz1965}
-  \begin{equation}
-    \int_0^{2\pi} \cos(n\theta)e^{iz\cos\theta}= 2\pi i^n J_n(z).
-  \end{equation}
-
-\paragraph{Linear polarization}
+following two relations
+  \begin{equation}
+    \stepcounter{equation}
+    \int_0^{2\pi} \cos(n\theta)e^{iz\cos\theta}= 2\pi i^n J_n(z). \tag{\theequation,\cite[\S9.1.21]{Abramowitz1965}}
+  \end{equation}
+
+\subsection{Radially Symmetric, Linearly Polarized Beam}
 For a linearly polarized beam, we have
-<<<<<<< HEAD
   \begin{subequations}
   \begin{align}
     E_r       &= E_0(r)\cos\theta ,  & B_r      &= -E_0\sin\theta, \\
@@ -1453,12 +1440,11 @@
     F(\vb{r},\vb{r}') = -2ikr'\frac{\xi\rho\cos(\theta-\theta')}{\rho^2+\xi^2}
                         -ikz'\frac{\rho^2-\xi^2}{\rho^2+\xi^2}.
   \end{equation}
-
-=======
-  \begin{equation}
-    B_r = -E_0(r)\sin\theta; B_\theta=-E_0(r)\cos(\theta); B_z=0.
-  \end{equation}
->>>>>>> d526688b
+To evaluate the $\theta$ integral, we must take $\theta\mapsto\theta-\theta'$,
+which is allowed since the integrand is periodici with period $2\pi$. After the
+substitution, we can apply power-reduction formul\ae and angle difference identities
+on the trigonometric operators, and then evaluate the integrals by noting
+that $\int_0^{2\pi}\sin(n\theta)F(\cos\theta)d\theta=0$ and keeping Eq.~\eqref{}
 
 We can write $B_z$ as
   \begin{equation*}
@@ -1658,6 +1644,9 @@
 Bessel functions. Maybe compare to RW at that point. Then introduce the power-series
 representation, and the incomplete gamma function expression.s}
 
+\subsection{Radially Symmetric, Radially Polarized Beam}
+
+
 \chapter{Explicit Expressions for Four-Wave Mixing from the Euler-Heisenberg Lagrangian}
 
 \todo[inline]{Appendix summary and references to main text.}
